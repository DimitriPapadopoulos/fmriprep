[metadata]
url = https://github.com/poldracklab/fmriprep
author = The CRN developers
author_email = code@oscaresteban.es
maintainer = Oscar Esteban
maintainer_email = code@oscaresteban.es
description = fMRIPrep is a robust and easy-to-use pipeline for preprocessing of diverse fMRI data.
long_description = file:long_description.rst
long_description_content_type = text/x-rst; charset=UTF-8
license = 3-clause BSD
classifiers =
    Development Status :: 4 - Beta
    Intended Audience :: Science/Research
    Topic :: Scientific/Engineering :: Image Recognition
    License :: OSI Approved :: BSD License
    Programming Language :: Python :: 3.5
    Programming Language :: Python :: 3.6
    Programming Language :: Python :: 3.7

[options]
python_requires = >=3.5
install_requires =
    indexed_gzip >=0.8.8
    nibabel ~= 3.0.0rc1
    nipype >=1.3.1
    nitime
<<<<<<< HEAD
    niworkflows ~= 1.1.0
=======
    niworkflows ~= 1.0.3
>>>>>>> 03c5f433
    numpy
    pandas
    psutil >=5.4
    pybids ~= 0.9.4
    pyyaml
<<<<<<< HEAD
    sdcflows ~= 1.0.1
    smriprep ~= 0.4.1
=======
    sdcflows ~= 1.0.3
    smriprep ~= 0.4.0
>>>>>>> 03c5f433
    tedana >=0.0.5
    templateflow ~= 0.4.2rc1
test_requires =
    coverage
    codecov
    pytest
packages = find:

[options.exclude_package_data]
* = tests

[options.extras_require]
datalad = datalad
doc =
    nbsphinx
    packaging
    pydot >=1.2.3
    pydotplus
    sphinx >=1.5.3
    sphinx-argparse
    sphinx_rtd_theme
    sphinxcontrib-napoleon
docs =
    %(doc)s
duecredit = duecredit
resmon =
sentry = sentry-sdk >=0.6.9
tests =
    coverage
    codecov
    pytest
all =
    %(datalad)s
    %(doc)s
    %(duecredit)s
    %(sentry)s
    %(tests)s

[options.package_data]
fmriprep =
    data/*.json
    data/*.nii.gz
    data/*.mat
    data/boilerplate.bib
    data/itkIdentityTransform.txt
    data/flirtsch/bbr.sch
    data/reports-spec.yml
    VERSION

[options.entry_points]
console_scripts =
    fmriprep=fmriprep.cli.run:main
    fmriprep-boldmask=fmriprep.cli.fmriprep_bold_mask:main
    sample_openfmri=fmriprep.cli.sample_openfmri:main

[versioneer]
VCS = git
style = pep440
versionfile_source = fmriprep/_version.py
versionfile_build = fmriprep/_version.py
tag_prefix =
parentdir_prefix =

[flake8]
max-line-length = 99
doctests = True
exclude=*build/
putty-ignore =
    */__init__.py : +F401
    docs/conf.py : +E265
    /^\s*\.\. _.*?: http/ : +E501<|MERGE_RESOLUTION|>--- conflicted
+++ resolved
@@ -24,23 +24,14 @@
     nibabel ~= 3.0.0rc1
     nipype >=1.3.1
     nitime
-<<<<<<< HEAD
     niworkflows ~= 1.1.0
-=======
-    niworkflows ~= 1.0.3
->>>>>>> 03c5f433
     numpy
     pandas
     psutil >=5.4
     pybids ~= 0.9.4
     pyyaml
-<<<<<<< HEAD
-    sdcflows ~= 1.0.1
+    sdcflows ~= 1.0.3
     smriprep ~= 0.4.1
-=======
-    sdcflows ~= 1.0.3
-    smriprep ~= 0.4.0
->>>>>>> 03c5f433
     tedana >=0.0.5
     templateflow ~= 0.4.2rc1
 test_requires =
