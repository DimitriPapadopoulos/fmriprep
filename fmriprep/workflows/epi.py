--- conflicted
+++ resolved
@@ -17,12 +17,9 @@
 from nipype.interfaces import fsl
 from nipype.interfaces import io as nio
 from nipype.interfaces import utility as niu
-<<<<<<< HEAD
 from niworkflows.data import get_mni_template_ras
 from niworkflows.common.report_interfaces import BETRPT, FLIRTRPT
-=======
 from niworkflows.data import get_mni_icbm152_nlin_asym_09c
->>>>>>> 00530d6d
 
 from fmriprep.interfaces import (DerivativesDataSink, FormatHMCParam,
     ImageDataSink)
