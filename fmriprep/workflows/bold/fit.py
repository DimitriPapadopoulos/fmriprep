# emacs: -*- mode: python; py-indent-offset: 4; indent-tabs-mode: nil -*-
# vi: set ft=python sts=4 ts=4 sw=4 et:
#
# Copyright The NiPreps Developers <nipreps@gmail.com>
#
# Licensed under the Apache License, Version 2.0 (the "License");
# you may not use this file except in compliance with the License.
# You may obtain a copy of the License at
#
#     http://www.apache.org/licenses/LICENSE-2.0
#
# Unless required by applicable law or agreed to in writing, software
# distributed under the License is distributed on an "AS IS" BASIS,
# WITHOUT WARRANTIES OR CONDITIONS OF ANY KIND, either express or implied.
# See the License for the specific language governing permissions and
# limitations under the License.
#
# We support and encourage derived works from this project, please read
# about our expectations at
#
#     https://www.nipreps.org/community/licensing/
#
import os
import typing as ty

import bids
import nibabel as nb
from nipype.interfaces import utility as niu
from nipype.pipeline import engine as pe
from niworkflows.func.util import init_enhance_and_skullstrip_bold_wf
from niworkflows.interfaces.header import ValidateImage
from niworkflows.interfaces.nitransforms import ConcatenateXFMs
from niworkflows.interfaces.utility import KeySelect
from sdcflows.workflows.apply.correction import init_unwarp_wf
from sdcflows.workflows.apply.registration import init_coeff2epi_wf

from ... import config
from ...interfaces.reports import FunctionalSummary
from ...interfaces.resampling import (
    DistortionParameters,
    ReconstructFieldmap,
    ResampleSeries,
)
from ...utils.bids import extract_entities
from ...utils.misc import estimate_bold_mem_usage

# BOLD workflows
from .hmc import init_bold_hmc_wf
from .outputs import (
    init_ds_boldmask_wf,
    init_ds_boldref_wf,
    init_ds_hmc_wf,
    init_ds_registration_wf,
    init_func_fit_reports_wf,
)
from .reference import init_raw_boldref_wf
from .registration import init_bold_reg_wf
from .stc import init_bold_stc_wf
from .t2s import init_bold_t2s_wf


def get_sbrefs(
    bold_files: list[str],
    entity_overrides: dict[str, ty.Any],
    layout: bids.BIDSLayout,
) -> list[str]:
    """Find single-band reference(s) associated with BOLD file(s)

    Parameters
    ----------
    bold_files
        List of absolute paths to BOLD files
    entity_overrides
        Query parameters to override defaults
    layout
        :class:`~bids.layout.BIDSLayout` to query

    Returns
    -------
    sbref_files
        List of absolute paths to sbref files associated with input BOLD files,
        sorted by EchoTime
    """
    entities = extract_entities(bold_files)
    entities.pop('echo', None)
    entities.update(suffix='sbref', extension=['.nii', '.nii.gz'])
    entities.update(entity_overrides)

    return sorted(
        layout.get(return_type='file', **entities),
        key=lambda fname: layout.get_metadata(fname).get('EchoTime'),
    )


def init_bold_fit_wf(
    *,
    bold_series: list[str],
    precomputed: dict = None,
    fieldmap_id: str | None = None,
    omp_nthreads: int = 1,
    name: str = 'bold_fit_wf',
) -> pe.Workflow:
    """
    This workflow controls the minimal estimation steps for functional preprocessing.

    Workflow Graph
        .. workflow::
            :graph2use: orig
            :simple_form: yes

            from fmriprep.workflows.tests import mock_config
            from fmriprep import config
            from fmriprep.workflows.bold.fit import init_bold_fit_wf
            with mock_config():
                bold_file = config.execution.bids_dir / "sub-01" / "func" \
                    / "sub-01_task-mixedgamblestask_run-01_bold.nii.gz"
                wf = init_bold_fit_wf(bold_series=[str(bold_file)])

    Parameters
    ----------
    bold_series
        List of paths to NIfTI files, sorted by echo time.
    precomputed
        Dictionary containing precomputed derivatives to reuse, if possible.
    fieldmap_id
        ID of the fieldmap to use to correct this BOLD series. If :obj:`None`,
        no correction will be applied.

    Inputs
    ------
    bold_file
        BOLD series NIfTI file
    t1w_preproc
        Bias-corrected structural template image
    t1w_mask
        Mask of the skull-stripped template image
    t1w_dseg
        Segmentation of preprocessed structural image, including
        gray-matter (GM), white-matter (WM) and cerebrospinal fluid (CSF)
    anat2std_xfm
        List of transform files, collated with templates
    subjects_dir
        FreeSurfer SUBJECTS_DIR
    subject_id
        FreeSurfer subject ID
    fsnative2t1w_xfm
        LTA-style affine matrix translating from FreeSurfer-conformed subject space to T1w
    fmap_id
        Unique identifiers to select fieldmap files
    fmap
        List of estimated fieldmaps (collated with fmap_id)
    fmap_ref
        List of fieldmap reference files (collated with fmap_id)
    fmap_coeff
        List of lists of spline coefficient files (collated with fmap_id)
    fmap_mask
        List of fieldmap masks (collated with fmap_id)
    sdc_method
        List of fieldmap correction method names (collated with fmap_id)

    Outputs
    -------
    hmc_boldref
        BOLD reference image used for head motion correction.
        Minimally processed to ensure consistent contrast with BOLD series.
    coreg_boldref
        BOLD reference image used for coregistration. Contrast-enhanced
        and fieldmap-corrected for greater anatomical fidelity, and aligned
        with ``hmc_boldref``.
    bold_mask
        Mask of ``coreg_boldref``.
    motion_xfm
        Affine transforms from each BOLD volume to ``hmc_boldref``, written
        as concatenated ITK affine transforms.
    boldref2anat_xfm
        Affine transform mapping from BOLD reference space to the anatomical
        space.
    boldref2fmap_xfm
        Affine transform mapping from BOLD reference space to the fieldmap
        space, if applicable.
    movpar_file
        MCFLIRT motion parameters, normalized to SPM format (X, Y, Z, Rx, Ry, Rz)
    rmsd_file
        Root mean squared deviation as measured by ``fsl_motion_outliers`` [Jenkinson2002]_.
    dummy_scans
        The number of dummy scans declared or detected at the beginning of the series.

    See Also
    --------

    * :py:func:`~fmriprep.workflows.bold.reference.init_raw_boldref_wf`
    * :py:func:`~fmriprep.workflows.bold.hmc.init_bold_hmc_wf`
    * :py:func:`~niworkflows.func.utils.init_enhance_and_skullstrip_bold_wf`
    * :py:func:`~sdcflows.workflows.apply.registration.init_coeff2epi_wf`
    * :py:func:`~sdcflows.workflows.apply.correction.init_unwarp_wf`
    * :py:func:`~fmriprep.workflows.bold.registration.init_bold_reg_wf`
    * :py:func:`~fmriprep.workflows.bold.outputs.init_ds_boldref_wf`
    * :py:func:`~fmriprep.workflows.bold.outputs.init_ds_hmc_wf`
    * :py:func:`~fmriprep.workflows.bold.outputs.init_ds_registration_wf`

    """
    from niworkflows.engine.workflows import LiterateWorkflow as Workflow

    from fmriprep.utils.misc import estimate_bold_mem_usage

    if precomputed is None:
        precomputed = {}
    layout = config.execution.layout
    bids_filters = config.execution.get().get('bids_filters', {})

    # Fitting operates on the shortest echo
    # This could become more complicated in the future
    bold_file = bold_series[0]

    # Collect sbref files, sorted by EchoTime
    sbref_files = get_sbrefs(
        bold_series,
        entity_overrides=bids_filters.get('sbref', {}),
        layout=layout,
    )

    basename = os.path.basename(bold_file)
    sbref_msg = f'No single-band-reference found for {basename}.'
    if sbref_files and 'sbref' in config.workflow.ignore:
        sbref_msg = f'Single-band reference file(s) found for {basename} and ignored.'
        sbref_files = []
    elif sbref_files:
        sbref_msg = 'Using single-band reference file(s) {}.'.format(
            ','.join([os.path.basename(sbf) for sbf in sbref_files])
        )
    config.loggers.workflow.info(sbref_msg)

    # Get metadata from BOLD file(s)
    entities = extract_entities(bold_series)
    metadata = layout.get_metadata(bold_file)
    orientation = ''.join(nb.aff2axcodes(nb.load(bold_file).affine))

    bold_tlen, mem_gb = estimate_bold_mem_usage(bold_file)

    # Boolean used to update workflow self-descriptions
    multiecho = len(bold_series) > 1

    have_hmcref = 'hmc_boldref' in precomputed
    have_coregref = 'coreg_boldref' in precomputed
    # Can contain
    #  1) boldref2fmap
    #  2) boldref2anat
    #  3) hmc
    transforms = precomputed.get('transforms', {})
    hmc_xforms = transforms.get('hmc')
    boldref2fmap_xform = transforms.get('boldref2fmap')
    boldref2anat_xform = transforms.get('boldref2anat')

    workflow = Workflow(name=name)

    inputnode = pe.Node(
        niu.IdentityInterface(
            fields=[
                'bold_file',
                # Fieldmap registration
                'fmap',
                'fmap_ref',
                'fmap_coeff',
                'fmap_mask',
                'fmap_id',
                'sdc_method',
                # Anatomical coregistration
                't1w_preproc',
                't1w_mask',
                't1w_dseg',
                'subjects_dir',
                'subject_id',
                'fsnative2t1w_xfm',
            ],
        ),
        name='inputnode',
    )
    inputnode.inputs.bold_file = bold_series

    outputnode = pe.Node(
        niu.IdentityInterface(
            fields=[
                'dummy_scans',
                'hmc_boldref',
                'coreg_boldref',
                'bold_mask',
                'motion_xfm',
                'boldref2anat_xfm',
                'boldref2fmap_xfm',
                'movpar_file',
                'rmsd_file',
            ],
        ),
        name='outputnode',
    )

    # If all derivatives exist, inputnode could go unconnected, so add explicitly
    workflow.add_nodes([inputnode])

    hmcref_buffer = pe.Node(
        niu.IdentityInterface(fields=['boldref', 'bold_file', 'dummy_scans']),
        name='hmcref_buffer',
    )
    fmapref_buffer = pe.Node(niu.Function(function=_select_ref), name='fmapref_buffer')
    hmc_buffer = pe.Node(
        niu.IdentityInterface(fields=['hmc_xforms', 'movpar_file', 'rmsd_file']), name='hmc_buffer'
    )
    fmapreg_buffer = pe.Node(
        niu.IdentityInterface(fields=['boldref2fmap_xfm']), name='fmapreg_buffer'
    )
    regref_buffer = pe.Node(
        niu.IdentityInterface(fields=['boldref', 'boldmask']), name='regref_buffer'
    )

    summary = pe.Node(
        FunctionalSummary(
            distortion_correction='None',  # Can override with connection
            registration=('FSL', 'FreeSurfer')[config.workflow.run_reconall],
            registration_dof=config.workflow.bold2anat_dof,
            registration_init=config.workflow.bold2anat_init,
            pe_direction=metadata.get('PhaseEncodingDirection'),
            echo_idx=entities.get('echo', []),
            tr=metadata['RepetitionTime'],
            orientation=orientation,
        ),
        name='summary',
        mem_gb=config.DEFAULT_MEMORY_MIN_GB,
        run_without_submitting=True,
    )
    summary.inputs.dummy_scans = config.workflow.dummy_scans
    if config.workflow.level == 'full':
        # Hack. More pain than it's worth to connect this up at a higher level.
        # We can consider separating out fit and transform summaries,
        # or connect a bunch a bunch of summary parameters to outputnodes
        # to make available to the base workflow.
        summary.inputs.slice_timing = (
            bool(metadata.get('SliceTiming')) and 'slicetiming' not in config.workflow.ignore
        )

    func_fit_reports_wf = init_func_fit_reports_wf(
        # TODO: Enable sdc report even if we find coregref
        sdc_correction=not (have_coregref or fieldmap_id is None),
        freesurfer=config.workflow.run_reconall,
        output_dir=config.execution.fmriprep_dir,
    )

    # fmt:off
    workflow.connect([
        (hmcref_buffer, outputnode, [
            ('boldref', 'hmc_boldref'),
            ('dummy_scans', 'dummy_scans'),
        ]),
        (regref_buffer, outputnode, [
            ('boldref', 'coreg_boldref'),
            ('boldmask', 'bold_mask'),
        ]),
        (fmapreg_buffer, outputnode, [('boldref2fmap_xfm', 'boldref2fmap_xfm')]),
        (hmc_buffer, outputnode, [
            ('hmc_xforms', 'motion_xfm'),
            ('movpar_file', 'movpar_file'),
            ('rmsd_file', 'rmsd_file'),
        ]),
        (inputnode, func_fit_reports_wf, [
            ('bold_file', 'inputnode.source_file'),
            ('t1w_preproc', 'inputnode.t1w_preproc'),
            # May not need all of these
            ('t1w_mask', 'inputnode.t1w_mask'),
            ('t1w_dseg', 'inputnode.t1w_dseg'),
            ('subjects_dir', 'inputnode.subjects_dir'),
            ('subject_id', 'inputnode.subject_id'),
        ]),
        (outputnode, func_fit_reports_wf, [
            ('coreg_boldref', 'inputnode.coreg_boldref'),
            ('bold_mask', 'inputnode.bold_mask'),
            ('boldref2anat_xfm', 'inputnode.boldref2anat_xfm'),
        ]),
        (summary, func_fit_reports_wf, [('out_report', 'inputnode.summary_report')]),
    ])
    # fmt:on

    # Stage 1: Generate motion correction boldref
    hmc_boldref_source_buffer = pe.Node(
        niu.IdentityInterface(fields=['in_file']),
        name='hmc_boldref_source_buffer',
    )
    if not have_hmcref:
        config.loggers.workflow.info('Stage 1: Adding HMC boldref workflow')
        hmc_boldref_wf = init_raw_boldref_wf(
            name='hmc_boldref_wf',
            bold_file=bold_file,
            multiecho=multiecho,
        )
        hmc_boldref_wf.inputs.inputnode.dummy_scans = config.workflow.dummy_scans

        ds_hmc_boldref_wf = init_ds_boldref_wf(
            bids_root=layout.root,
            output_dir=config.execution.fmriprep_dir,
            desc='hmc',
            name='ds_hmc_boldref_wf',
        )
        ds_hmc_boldref_wf.inputs.inputnode.source_files = [bold_file]

        workflow.connect([
            (hmc_boldref_wf, hmcref_buffer, [
                ('outputnode.bold_file', 'bold_file'),
                ('outputnode.boldref', 'boldref'),
                ('outputnode.skip_vols', 'dummy_scans'),
            ]),
            (hmcref_buffer, ds_hmc_boldref_wf, [('boldref', 'inputnode.boldref')]),
            (hmc_boldref_wf, summary, [('outputnode.algo_dummy_scans', 'algo_dummy_scans')]),
            (hmc_boldref_wf, func_fit_reports_wf, [
                ('outputnode.validation_report', 'inputnode.validation_report'),
            ]),
            (ds_hmc_boldref_wf, hmc_boldref_source_buffer, [
                ('outputnode.boldref', 'in_file'),
            ]),
        ])  # fmt:skip
    else:
        config.loggers.workflow.info('Found HMC boldref - skipping Stage 1')

        validate_bold = pe.Node(ValidateImage(), name='validate_bold')
        validate_bold.inputs.in_file = bold_file

        hmcref_buffer.inputs.boldref = precomputed['hmc_boldref']

        workflow.connect([
            (validate_bold, hmcref_buffer, [('out_file', 'bold_file')]),
            (validate_bold, func_fit_reports_wf, [('out_report', 'inputnode.validation_report')]),
            (hmcref_buffer, hmc_boldref_source_buffer, [('boldref', 'in_file')]),
        ])  # fmt:skip

    # Stage 2: Estimate head motion
    if not hmc_xforms:
        config.loggers.workflow.info('Stage 2: Adding motion correction workflow')
        bold_hmc_wf = init_bold_hmc_wf(
            name='bold_hmc_wf', mem_gb=mem_gb['filesize'], omp_nthreads=omp_nthreads
        )

        ds_hmc_wf = init_ds_hmc_wf(
            bids_root=layout.root,
            output_dir=config.execution.fmriprep_dir,
        )
        ds_hmc_wf.inputs.inputnode.source_files = [bold_file]

        workflow.connect([
            (hmcref_buffer, bold_hmc_wf, [
                ('boldref', 'inputnode.raw_ref_image'),
                ('bold_file', 'inputnode.bold_file'),
            ]),
            (bold_hmc_wf, ds_hmc_wf, [('outputnode.xforms', 'inputnode.xforms')]),
            (bold_hmc_wf, hmc_buffer, [
                ('outputnode.movpar_file', 'movpar_file'),
                ('outputnode.rmsd_file', 'rmsd_file'),
            ]),
            (ds_hmc_wf, hmc_buffer, [('outputnode.xforms', 'hmc_xforms')]),
        ])  # fmt:skip
    else:
        config.loggers.workflow.info('Found motion correction transforms - skipping Stage 2')
        hmc_buffer.inputs.hmc_xforms = hmc_xforms

    # Stage 3: Create coregistration reference
    # Fieldmap correction only happens during fit if this stage is needed
    if not have_coregref:
        config.loggers.workflow.info('Stage 3: Adding coregistration boldref workflow')

        # Select initial boldref, enhance contrast, and generate mask
        fmapref_buffer.inputs.sbref_files = sbref_files
        enhance_boldref_wf = init_enhance_and_skullstrip_bold_wf(omp_nthreads=omp_nthreads)

        ds_coreg_boldref_wf = init_ds_boldref_wf(
            bids_root=layout.root,
            output_dir=config.execution.fmriprep_dir,
            desc='coreg',
            name='ds_coreg_boldref_wf',
        )
        ds_boldmask_wf = init_ds_boldmask_wf(
            bids_root=layout.root,
            output_dir=config.execution.fmriprep_dir,
            desc='brain',
            name='ds_boldmask_wf',
        )
        ds_boldmask_wf.inputs.inputnode.source_files = [bold_file]

        workflow.connect([
<<<<<<< HEAD
            (hmcref_buffer, fmapref_buffer, [('boldref', 'boldref_files')]),
            (fmapref_buffer, enhance_boldref_wf, [('out', 'inputnode.in_file')]),
            (hmc_boldref_source_buffer, ds_coreg_boldref_wf, [
                ('in_file', 'inputnode.source_files'),
            ]),
            (ds_coreg_boldref_wf, regref_buffer, [('outputnode.boldref', 'boldref')]),
            (fmapref_buffer, func_fit_reports_wf, [('out', 'inputnode.sdc_boldref')]),
        ])  # fmt:skip
=======
            (hmcref_buffer, fmapref_buffer, [("boldref", "boldref_files")]),
            (fmapref_buffer, enhance_boldref_wf, [("out", "inputnode.in_file")]),
            (fmapref_buffer, ds_coreg_boldref_wf, [("out", "inputnode.source_files")]),
            (ds_coreg_boldref_wf, regref_buffer, [("outputnode.boldref", "boldref")]),
            (ds_boldmask_wf, regref_buffer, [('outputnode.boldmask', 'boldmask')]),
            (fmapref_buffer, func_fit_reports_wf, [("out", "inputnode.sdc_boldref")]),
        ])
        # fmt:on
>>>>>>> 672c46ad

        if fieldmap_id:
            fmap_select = pe.Node(
                KeySelect(
                    fields=['fmap_ref', 'fmap_coeff', 'fmap_mask', 'sdc_method'],
                    key=fieldmap_id,
                ),
                name='fmap_select',
                run_without_submitting=True,
            )

            if not boldref2fmap_xform:
                fmapreg_wf = init_coeff2epi_wf(
                    debug='fieldmaps' in config.execution.debug,
                    omp_nthreads=config.nipype.omp_nthreads,
                    sloppy=config.execution.sloppy,
                    name='fmapreg_wf',
                )

                itk_mat2txt = pe.Node(ConcatenateXFMs(out_fmt='itk'), name='itk_mat2txt')

                ds_fmapreg_wf = init_ds_registration_wf(
                    bids_root=layout.root,
                    output_dir=config.execution.fmriprep_dir,
                    source='boldref',
                    dest=fieldmap_id.replace('_', ''),
                    name='ds_fmapreg_wf',
                )
                ds_fmapreg_wf.inputs.inputnode.source_files = [bold_file]

                # fmt:off
                workflow.connect([
                    (enhance_boldref_wf, fmapreg_wf, [
                        ('outputnode.bias_corrected_file', 'inputnode.target_ref'),
                        ('outputnode.mask_file', 'inputnode.target_mask'),
                    ]),
                    (fmap_select, fmapreg_wf, [
                        ('fmap_ref', 'inputnode.fmap_ref'),
                        ('fmap_mask', 'inputnode.fmap_mask'),
                    ]),
                    (fmapreg_wf, itk_mat2txt, [('outputnode.target2fmap_xfm', 'in_xfms')]),
                    (itk_mat2txt, ds_fmapreg_wf, [('out_xfm', 'inputnode.xform')]),
                    (ds_fmapreg_wf, fmapreg_buffer, [('outputnode.xform', 'boldref2fmap_xfm')]),
                ])
                # fmt:on
            else:
                fmapreg_buffer.inputs.boldref2fmap_xfm = boldref2fmap_xform

            unwarp_wf = init_unwarp_wf(
                free_mem=config.environment.free_mem,
                debug='fieldmaps' in config.execution.debug,
                omp_nthreads=config.nipype.omp_nthreads,
            )
            unwarp_wf.inputs.inputnode.metadata = layout.get_metadata(bold_file)

            # fmt:off
            workflow.connect([
                (inputnode, fmap_select, [
                    ('fmap_ref', 'fmap_ref'),
                    ('fmap_coeff', 'fmap_coeff'),
                    ('fmap_mask', 'fmap_mask'),
                    ('sdc_method', 'sdc_method'),
                    ('fmap_id', 'keys'),
                ]),
                (fmap_select, unwarp_wf, [
                    ('fmap_coeff', 'inputnode.fmap_coeff'),
                ]),
                (fmapreg_buffer, unwarp_wf, [
                    # This looks backwards, but unwarp_wf describes transforms in
                    # terms of points while we (and init_coeff2epi_wf) describe them
                    # in terms of images. Mapping fieldmap coordinates into boldref
                    # coordinates maps the boldref image onto the fieldmap image.
                    ('boldref2fmap_xfm', 'inputnode.fmap2data_xfm'),
                ]),
                (enhance_boldref_wf, unwarp_wf, [
                    ('outputnode.bias_corrected_file', 'inputnode.distorted'),
                ]),
                (unwarp_wf, ds_coreg_boldref_wf, [
                    ('outputnode.corrected', 'inputnode.boldref'),
                ]),
                (unwarp_wf, ds_boldmask_wf, [
                    ('outputnode.corrected_mask', 'inputnode.boldmask'),
                ]),
                (fmap_select, func_fit_reports_wf, [('fmap_ref', 'inputnode.fmap_ref')]),
                (fmap_select, summary, [('sdc_method', 'distortion_correction')]),
                (fmapreg_buffer, func_fit_reports_wf, [
                    ('boldref2fmap_xfm', 'inputnode.boldref2fmap_xfm'),
                ]),
                (unwarp_wf, func_fit_reports_wf, [('outputnode.fieldmap', 'inputnode.fieldmap')]),
            ])
            # fmt:on
        else:
            # fmt:off
            workflow.connect([
                (enhance_boldref_wf, ds_coreg_boldref_wf, [
                    ('outputnode.bias_corrected_file', 'inputnode.boldref'),
                ]),
                (enhance_boldref_wf, ds_boldmask_wf, [
                    ('outputnode.mask_file', 'inputnode.boldmask'),
                ]),
            ])
            # fmt:on
    else:
        config.loggers.workflow.info('Found coregistration reference - skipping Stage 3')
        regref_buffer.inputs.boldref = precomputed['coreg_boldref']

    if not boldref2anat_xform:
        # calculate BOLD registration to T1w
        bold_reg_wf = init_bold_reg_wf(
            bold2anat_dof=config.workflow.bold2anat_dof,
            bold2anat_init=config.workflow.bold2anat_init,
            use_bbr=config.workflow.use_bbr,
            freesurfer=config.workflow.run_reconall,
            omp_nthreads=omp_nthreads,
            mem_gb=mem_gb['resampled'],
            sloppy=config.execution.sloppy,
        )

        ds_boldreg_wf = init_ds_registration_wf(
            bids_root=layout.root,
            output_dir=config.execution.fmriprep_dir,
            source='boldref',
            dest='T1w',
            name='ds_boldreg_wf',
        )

        # fmt:off
        workflow.connect([
            (inputnode, bold_reg_wf, [
                ('t1w_preproc', 'inputnode.t1w_preproc'),
                ('t1w_mask', 'inputnode.t1w_mask'),
                ('t1w_dseg', 'inputnode.t1w_dseg'),
                # Undefined if --fs-no-reconall, but this is safe
                ('subjects_dir', 'inputnode.subjects_dir'),
                ('subject_id', 'inputnode.subject_id'),
                ('fsnative2t1w_xfm', 'inputnode.fsnative2t1w_xfm'),
            ]),
            (regref_buffer, bold_reg_wf, [('boldref', 'inputnode.ref_bold_brain')]),
            # Incomplete sources
            (regref_buffer, ds_boldreg_wf, [('boldref', 'inputnode.source_files')]),
            (bold_reg_wf, ds_boldreg_wf, [('outputnode.itk_bold_to_t1', 'inputnode.xform')]),
            (ds_boldreg_wf, outputnode, [('outputnode.xform', 'boldref2anat_xfm')]),
            (bold_reg_wf, summary, [('outputnode.fallback', 'fallback')]),
        ])
        # fmt:on
    else:
        outputnode.inputs.boldref2anat_xfm = boldref2anat_xform

    return workflow


def init_bold_native_wf(
    *,
    bold_series: list[str],
    fieldmap_id: str | None = None,
    omp_nthreads: int = 1,
    name: str = 'bold_native_wf',
) -> pe.Workflow:
    r"""
    Minimal resampling workflow.

    This workflow performs slice-timing correction, and resamples to boldref space
    with head motion and susceptibility distortion correction. It also handles
    multi-echo processing and selects the transforms needed to perform further
    resampling.

    Workflow Graph
        .. workflow::
            :graph2use: orig
            :simple_form: yes

            from fmriprep.workflows.tests import mock_config
            from fmriprep import config
            from fmriprep.workflows.bold.fit import init_bold_native_wf
            with mock_config():
                bold_file = config.execution.bids_dir / "sub-01" / "func" \
                    / "sub-01_task-mixedgamblestask_run-01_bold.nii.gz"
                wf = init_bold_native_wf(bold_series=[str(bold_file)])

    Parameters
    ----------
    bold_series
        List of paths to NIfTI files.
    fieldmap_id
        ID of the fieldmap to use to correct this BOLD series. If :obj:`None`,
        no correction will be applied.

    Inputs
    ------
    boldref
        BOLD reference file
    bold_mask
        Mask of BOLD reference file
    motion_xfm
        Affine transforms from each BOLD volume to ``hmc_boldref``, written
        as concatenated ITK affine transforms.
    boldref2fmap_xfm
        Affine transform mapping from BOLD reference space to the fieldmap
        space, if applicable.
    fmap_id
        Unique identifiers to select fieldmap files
    fmap_ref
        List of fieldmap reference files (collated with fmap_id)
    fmap_coeff
        List of lists of spline coefficient files (collated with fmap_id)

    Outputs
    -------
    bold_minimal
        BOLD series ready for further resampling. For single-echo data, only
        slice-timing correction (STC) may have been applied. For multi-echo
        data, this is identical to bold_native.
    bold_native
        BOLD series resampled into BOLD reference space. Slice-timing,
        head motion and susceptibility distortion correction (STC, HMC, SDC)
        will all be applied to each file. For multi-echo data, the echos
        are combined to form an `optimal combination`_.
    metadata
        Metadata dictionary of BOLD series with the shortest echo
    motion_xfm
        Motion correction transforms for further correcting bold_minimal.
        For multi-echo data, motion correction has already been applied, so
        this will be undefined.
    bold_echos
        The individual, corrected echos, suitable for use in Tedana.
        (Multi-echo only.)
    t2star_map
        The T2\* map estimated by Tedana when calculating the optimal combination.
        (Multi-echo only.)

    See Also
    --------

    * :py:func:`~fmriprep.workflows.bold.stc.init_bold_stc_wf`
    * :py:func:`~fmriprep.workflows.bold.t2s.init_bold_t2s_wf`

    .. _optimal combination: https://tedana.readthedocs.io/en/stable/approach.html#optimal-combination

    """

    layout = config.execution.layout

    # Shortest echo first
    all_metadata = [layout.get_metadata(bold_file) for bold_file in bold_series]
    echo_times = [md.get('EchoTime') for md in all_metadata]
    multiecho = len(bold_series) > 1

    bold_file = bold_series[0]
    metadata = all_metadata[0]

    bold_tlen, mem_gb = estimate_bold_mem_usage(bold_file)

    if multiecho:
        shapes = [nb.load(echo).shape for echo in bold_series]
        if len(set(shapes)) != 1:
            diagnostic = '\n'.join(
                f'{os.path.basename(echo)}: {shape}'
                for echo, shape in zip(bold_series, shapes, strict=False)
            )
            raise RuntimeError(f'Multi-echo images found with mismatching shapes\n{diagnostic}')
        if len(shapes) == 2:
            raise RuntimeError(
                'Multi-echo processing requires at least three different echos (found two).'
            )

    run_stc = bool(metadata.get('SliceTiming')) and 'slicetiming' not in config.workflow.ignore

    workflow = pe.Workflow(name=name)

    inputnode = pe.Node(
        niu.IdentityInterface(
            fields=[
                # BOLD fit
                'boldref',
                'bold_mask',
                'motion_xfm',
                'boldref2fmap_xfm',
                'dummy_scans',
                # Fieldmap fit
                'fmap_ref',
                'fmap_coeff',
                'fmap_id',
            ],
        ),
        name='inputnode',
    )

    outputnode = pe.Node(
        niu.IdentityInterface(
            fields=[
                'bold_minimal',
                'bold_native',
                'metadata',
                # Transforms
                'motion_xfm',
                # Multiecho outputs
                'bold_echos',  # Individual corrected echos
                't2star_map',  # T2* map
            ],  # fmt:skip
        ),
        name='outputnode',
    )
    outputnode.inputs.metadata = metadata

    boldbuffer = pe.Node(
        niu.IdentityInterface(fields=['bold_file', 'ro_time', 'pe_dir']), name='boldbuffer'
    )

    # Track echo index - this allows us to treat multi- and single-echo workflows
    # almost identically
    echo_index = pe.Node(niu.IdentityInterface(fields=['echoidx']), name='echo_index')
    if multiecho:
        echo_index.iterables = [('echoidx', range(len(bold_series)))]
    else:
        echo_index.inputs.echoidx = 0

    # BOLD source: track original BOLD file(s)
    bold_source = pe.Node(niu.Select(inlist=bold_series), name='bold_source')
    validate_bold = pe.Node(ValidateImage(), name='validate_bold')
    workflow.connect([
        (echo_index, bold_source, [('echoidx', 'index')]),
        (bold_source, validate_bold, [('out', 'in_file')]),
    ])  # fmt:skip

    # Slice-timing correction
    if run_stc:
        bold_stc_wf = init_bold_stc_wf(metadata=metadata, mem_gb=mem_gb)
        workflow.connect([
            (inputnode, bold_stc_wf, [('dummy_scans', 'inputnode.skip_vols')]),
            (validate_bold, bold_stc_wf, [('out_file', 'inputnode.bold_file')]),
            (bold_stc_wf, boldbuffer, [('outputnode.stc_file', 'bold_file')]),
        ])  # fmt:skip
    else:
        workflow.connect([(validate_bold, boldbuffer, [('out_file', 'bold_file')])])

    # Prepare fieldmap metadata
    if fieldmap_id:
        fmap_select = pe.Node(
            KeySelect(fields=['fmap_ref', 'fmap_coeff'], key=fieldmap_id),
            name='fmap_select',
            run_without_submitting=True,
        )

        distortion_params = pe.Node(
            DistortionParameters(metadata=metadata, in_file=bold_file),
            name='distortion_params',
            run_without_submitting=True,
        )
        workflow.connect([
            (inputnode, fmap_select, [
                ('fmap_ref', 'fmap_ref'),
                ('fmap_coeff', 'fmap_coeff'),
                ('fmap_id', 'keys'),
            ]),
            (distortion_params, boldbuffer, [
                ('readout_time', 'ro_time'),
                ('pe_direction', 'pe_dir'),
            ]),
        ])  # fmt:skip

    # Resample to boldref
    boldref_bold = pe.Node(
        ResampleSeries(jacobian='fmap-jacobian' not in config.workflow.ignore),
        name='boldref_bold',
        n_procs=omp_nthreads,
        mem_gb=mem_gb['resampled'],
    )

    workflow.connect([
        (inputnode, boldref_bold, [
            ('boldref', 'ref_file'),
            ('motion_xfm', 'transforms'),
        ]),
        (boldbuffer, boldref_bold, [
            ('bold_file', 'in_file'),
            ('ro_time', 'ro_time'),
            ('pe_dir', 'pe_dir'),
        ]),
    ])  # fmt:skip

    if fieldmap_id:
        boldref_fmap = pe.Node(ReconstructFieldmap(inverse=[True]), name='boldref_fmap', mem_gb=1)
        workflow.connect([
            (inputnode, boldref_fmap, [
                ('boldref', 'target_ref_file'),
                ('boldref2fmap_xfm', 'transforms'),
            ]),
            (fmap_select, boldref_fmap, [
                ('fmap_coeff', 'in_coeffs'),
                ('fmap_ref', 'fmap_ref_file'),
            ]),
            (boldref_fmap, boldref_bold, [('out_file', 'fieldmap')]),
        ])  # fmt:skip

    if multiecho:
        join_echos = pe.JoinNode(
            niu.IdentityInterface(fields=['bold_files']),
            joinsource='echo_index',
            joinfield=['bold_files'],
            name='join_echos',
            run_without_submitting=True,
        )

        # create optimal combination, adaptive T2* map
        bold_t2s_wf = init_bold_t2s_wf(
            echo_times=echo_times,
            mem_gb=mem_gb['filesize'],
            omp_nthreads=config.nipype.omp_nthreads,
            name='bold_t2smap_wf',
        )

        # Do NOT set motion_xfm on outputnode
        # This prevents downstream resamplers from double-dipping
        workflow.connect([
            (inputnode, bold_t2s_wf, [('bold_mask', 'inputnode.bold_mask')]),
            (boldref_bold, join_echos, [('out_file', 'bold_files')]),
            (join_echos, bold_t2s_wf, [('bold_files', 'inputnode.bold_file')]),
            (join_echos, outputnode, [('bold_files', 'bold_echos')]),
            (bold_t2s_wf, outputnode, [
                ('outputnode.bold', 'bold_minimal'),
                ('outputnode.bold', 'bold_native'),
                ('outputnode.t2star_map', 't2star_map'),
            ]),
        ])  # fmt:skip
    else:
        workflow.connect([
            (inputnode, outputnode, [('motion_xfm', 'motion_xfm')]),
            (boldbuffer, outputnode, [('bold_file', 'bold_minimal')]),
            (boldref_bold, outputnode, [('out_file', 'bold_native')]),
        ])  # fmt:skip

    return workflow


def _select_ref(sbref_files, boldref_files):
    """Select first sbref or boldref file, preferring sbref if available"""
    from niworkflows.utils.connections import listify

    refs = sbref_files or boldref_files
    return listify(refs)[0]<|MERGE_RESOLUTION|>--- conflicted
+++ resolved
@@ -482,25 +482,15 @@
         ds_boldmask_wf.inputs.inputnode.source_files = [bold_file]
 
         workflow.connect([
-<<<<<<< HEAD
             (hmcref_buffer, fmapref_buffer, [('boldref', 'boldref_files')]),
             (fmapref_buffer, enhance_boldref_wf, [('out', 'inputnode.in_file')]),
             (hmc_boldref_source_buffer, ds_coreg_boldref_wf, [
                 ('in_file', 'inputnode.source_files'),
             ]),
             (ds_coreg_boldref_wf, regref_buffer, [('outputnode.boldref', 'boldref')]),
+            (ds_boldmask_wf, regref_buffer, [('outputnode.boldmask', 'boldmask')]),
             (fmapref_buffer, func_fit_reports_wf, [('out', 'inputnode.sdc_boldref')]),
         ])  # fmt:skip
-=======
-            (hmcref_buffer, fmapref_buffer, [("boldref", "boldref_files")]),
-            (fmapref_buffer, enhance_boldref_wf, [("out", "inputnode.in_file")]),
-            (fmapref_buffer, ds_coreg_boldref_wf, [("out", "inputnode.source_files")]),
-            (ds_coreg_boldref_wf, regref_buffer, [("outputnode.boldref", "boldref")]),
-            (ds_boldmask_wf, regref_buffer, [('outputnode.boldmask', 'boldmask')]),
-            (fmapref_buffer, func_fit_reports_wf, [("out", "inputnode.sdc_boldref")]),
-        ])
-        # fmt:on
->>>>>>> 672c46ad
 
         if fieldmap_id:
             fmap_select = pe.Node(
