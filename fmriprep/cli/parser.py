--- conflicted
+++ resolved
@@ -37,12 +37,7 @@
         return int(digits) * scale[units[0]]
 
     def _drop_sub(value):
-<<<<<<< HEAD
-        return value[4:] if value.startswith('sub-') else value
-=======
-        value = str(value)
-        return value.lstrip("sub-")
->>>>>>> 67472473
+        return value[4:] if value.startswith("sub-") else value
 
     def _bids_filter(value):
         from json import loads
@@ -248,14 +243,14 @@
     )
 
     g_conf.add_argument(
-<<<<<<< HEAD
-        '--bold2t1w-init', action='store', default='register', choices=['register', 'header'],
+        "--bold2t1w-init",
+        action="store",
+        default="register",
+        choices=["register", "header"],
         help='Either "register" (the default) to initialize volumes at center or "header"'
-             ' to use the header information when coregistering BOLD to T1w images.')
-    g_conf.add_argument(
-        '--force-bbr', action='store_true', dest='use_bbr', default=None,
-        help='Always use boundary-based registration (no goodness-of-fit checks)')
-=======
+        " to use the header information when coregistering BOLD to T1w images.",
+    )
+    g_conf.add_argument(
         "--bold2t1w-dof",
         action="store",
         default=6,
@@ -264,7 +259,6 @@
         help="Degrees of freedom when registering BOLD to T1w images. "
         "6 degrees (rotation and translation) are used by default.",
     )
->>>>>>> 67472473
     g_conf.add_argument(
         "--force-bbr",
         action="store_true",
