# emacs: -*- mode: python; py-indent-offset: 4; indent-tabs-mode: nil -*-
# vi: set ft=python sts=4 ts=4 sw=4 et:
#
# Copyright The NiPreps Developers <nipreps@gmail.com>
#
# Licensed under the Apache License, Version 2.0 (the "License");
# you may not use this file except in compliance with the License.
# You may obtain a copy of the License at
#
#     http://www.apache.org/licenses/LICENSE-2.0
#
# Unless required by applicable law or agreed to in writing, software
# distributed under the License is distributed on an "AS IS" BASIS,
# WITHOUT WARRANTIES OR CONDITIONS OF ANY KIND, either express or implied.
# See the License for the specific language governing permissions and
# limitations under the License.
#
# We support and encourage derived works from this project, please read
# about our expectations at
#
#     https://www.nipreps.org/community/licensing/
#
"""Parser."""

import sys
import typing as ty
from pathlib import Path

from .. import config

if ty.TYPE_CHECKING:
    from bids import BIDSLayout


def _build_parser(**kwargs):
    """Build parser object.

    ``kwargs`` are passed to ``argparse.ArgumentParser`` (mainly useful for debugging).
    """
    from argparse import (
        Action,
        ArgumentDefaultsHelpFormatter,
        ArgumentParser,
        BooleanOptionalAction,
    )
    from functools import partial

    from niworkflows.utils.spaces import OutputReferencesAction, Reference
    from packaging.version import Version

    from .version import check_latest, is_flagged

    deprecations = {
        # parser attribute name: (replacement flag, version slated to be removed in)
        'force_bbr': ('--force bbr', '26.0.0'),
        'force_no_bbr': ('--force no-bbr', '26.0.0'),
        'force_syn': ('--force syn-sdc', '26.0.0'),
        'longitudinal': ('--subject-anatomical-reference unbiased', '26.1.0'),
    }

    class DeprecatedAction(Action):
        def __call__(self, parser, namespace, values, option_string=None):
            new_opt, rem_vers = deprecations.get(self.dest, (None, None))
            msg = (
                f'{self.option_strings} has been deprecated and will be removed in '
                f'{rem_vers or "a later version"}.'
            )
            if new_opt:
                msg += f' Please use `{new_opt}` instead.'
            print(msg, file=sys.stderr)
            delattr(namespace, self.dest)

    class ToDict(Action):
        def __call__(self, parser, namespace, values, option_string=None):
            d = {}
            for spec in values:
                try:
                    name, loc = spec.split('=')
                    loc = Path(loc)
                except ValueError:
                    loc = Path(spec)
                    name = loc.name

                if name in d:
                    raise ValueError(f'Received duplicate derivative name: {name}')

                d[name] = loc
            setattr(namespace, self.dest, d)

    def _path_exists(path, parser):
        """Ensure a given path exists."""
        if path is None or not Path(path).exists():
            raise parser.error(f'Path does not exist: <{path}>.')
        return Path(path).absolute()

    def _is_file(path, parser):
        """Ensure a given path exists and it is a file."""
        path = _path_exists(path, parser)
        if not path.is_file():
            raise parser.error(f'Path should point to a file (or symlink of file): <{path}>.')
        return path

    def _min_one(value, parser):
        """Ensure an argument is not lower than 1."""
        value = int(value)
        if value < 1:
            raise parser.error("Argument can't be less than one.")
        return value

    def _to_gb(value):
        scale = {'G': 1, 'T': 10**3, 'M': 1e-3, 'K': 1e-6, 'B': 1e-9}
        digits = ''.join([c for c in value if c.isdigit()])
        units = value[len(digits) :] or 'M'
        return int(digits) * scale[units[0]]

    def _process_value(value):
        import bids

        if value is None:
            return bids.layout.Query.NONE
        elif value == '*':
            return bids.layout.Query.ANY
        else:
            return value

    def _filter_pybids_none_any(dct):
        d = {}
        for k, v in dct.items():
            if isinstance(v, list):
                d[k] = [_process_value(val) for val in v]
            else:
                d[k] = _process_value(v)
        return d

    def _bids_filter(value, parser):
        from json import JSONDecodeError, loads

        if value:
            if Path(value).exists():
                try:
                    return loads(Path(value).read_text(), object_hook=_filter_pybids_none_any)
                except JSONDecodeError as e:
                    raise parser.error(f'JSON syntax error in: <{value}>.') from e
            else:
                raise parser.error(f'Path does not exist: <{value}>.')

    def _slice_time_ref(value, parser):
        if value == 'start':
            value = 0
        elif value == 'middle':
            value = 0.5
        try:
            value = float(value)
        except ValueError:
            raise parser.error(
                f"Slice time reference must be number, 'start', or 'middle'. Received {value}."
            ) from None
        if not 0 <= value <= 1:
            raise parser.error(f'Slice time reference must be in range 0-1. Received {value}.')
        return value

    def _fallback_trt(value, parser):
        if value == 'estimated':
            return value
        try:
            return float(value)
        except ValueError:
            raise parser.error(
                f'Falling back to TRT must be a number or "estimated". Received {value}.'
            ) from None

    verstr = f'fMRIPrep v{config.environment.version}'
    currentv = Version(config.environment.version)
    is_release = not any((currentv.is_devrelease, currentv.is_prerelease, currentv.is_postrelease))

    parser = ArgumentParser(
        description=f'fMRIPrep: fMRI PREProcessing workflows v{config.environment.version}',
        formatter_class=ArgumentDefaultsHelpFormatter,
        **kwargs,
    )
    PathExists = partial(_path_exists, parser=parser)
    IsFile = partial(_is_file, parser=parser)
    PositiveInt = partial(_min_one, parser=parser)
    BIDSFilter = partial(_bids_filter, parser=parser)
    SliceTimeRef = partial(_slice_time_ref, parser=parser)
    FallbackTRT = partial(_fallback_trt, parser=parser)

    # Arguments as specified by BIDS-Apps
    # required, positional arguments
    # IMPORTANT: they must go directly with the parser object
    parser.add_argument(
        'bids_dir',
        action='store',
        type=PathExists,
        help='The root folder of a BIDS valid dataset (sub-XXXXX folders should '
        'be found at the top level in this folder).',
    )
    parser.add_argument(
        'output_dir',
        action='store',
        type=Path,
        help='The output path for the outcomes of preprocessing and visual reports',
    )
    parser.add_argument(
        'analysis_level',
        choices=['participant'],
        help='Processing stage to be run, only "participant" in the case of '
        'fMRIPrep (see BIDS-Apps specification).',
    )

    g_bids = parser.add_argument_group('Options for filtering BIDS queries')
    g_bids.add_argument(
        '--skip_bids_validation',
        '--skip-bids-validation',
        action='store_true',
        default=False,
        help='Assume the input dataset is BIDS compliant and skip the validation',
    )
    g_bids.add_argument(
        '--participant-label',
        '--participant_label',
        action='store',
        nargs='+',
        type=lambda label: label.removeprefix('sub-'),
        help='A space delimited list of participant identifiers or a single '
        'identifier (the sub- prefix can be removed)',
    )

    g_bids.add_argument(
        '--session-label',
        nargs='+',
        type=lambda label: label.removeprefix('ses-'),
        help='A space delimited list of session identifiers or a single '
        'identifier (the ses- prefix can be removed)',
    )
    # Re-enable when option is actually implemented
    # g_bids.add_argument('-r', '--run-id', action='store', default='single_run',
    #                     help='Select a specific run to be processed')
    g_bids.add_argument(
        '-t', '--task-id', action='store', help='Select a specific task to be processed'
    )
    g_bids.add_argument(
        '--echo-idx',
        action='store',
        type=int,
        help='Select a specific echo to be processed in a multiecho series',
    )
    g_bids.add_argument(
        '--subject-anatomical-reference',
        choices=['first-lex', 'unbiased', 'sessionwise'],
        default='first-lex',
        help='Method to produce the reference anatomical space:\n'
        '\t"first-lex" will use the first image in lexicographical order\n'
        '\t"unbiased" will construct an unbiased template from all images '
        '(previously "--longitudinal")\n'
        '\t"sessionwise" will independently process each session. If multiple runs are '
        'found, the behavior will be similar to "first-lex" for each session.',
    )
    g_bids.add_argument(
        '--bids-filter-file',
        dest='bids_filters',
        action='store',
        type=BIDSFilter,
        metavar='FILE',
        help='A JSON file describing custom BIDS input filters using PyBIDS. '
        'For further details, please check out '
        f'https://fmriprep.readthedocs.io/en/{currentv.base_version if is_release else "latest"}/faq.html#'
        'how-do-I-select-only-certain-files-to-be-input-to-fMRIPrep',
    )
    g_bids.add_argument(
        '-d',
        '--derivatives',
        action=ToDict,
        metavar='PACKAGE=PATH',
        type=str,
        nargs='+',
        help=(
            'Search PATH(s) for pre-computed derivatives. '
            'These may be provided as named folders '
            '(e.g., `--derivatives smriprep=/path/to/smriprep`).'
        ),
    )
    g_bids.add_argument(
        '--bids-database-dir',
        metavar='PATH',
        type=Path,
        help='Path to a PyBIDS database folder, for faster indexing (especially '
        'useful for large datasets). Will be created if not present.',
    )

    g_perfm = parser.add_argument_group('Options to handle performance')
    g_perfm.add_argument(
        '--nprocs',
        '--nthreads',
        '--n_cpus',
        '--n-cpus',
        dest='nprocs',
        action='store',
        type=PositiveInt,
        help='Maximum number of threads across all processes',
    )
    g_perfm.add_argument(
        '--omp-nthreads',
        action='store',
        type=PositiveInt,
        help='Maximum number of threads per-process',
    )
    g_perfm.add_argument(
        '--mem',
        '--mem_mb',
        '--mem-mb',
        dest='memory_gb',
        action='store',
        type=_to_gb,
        metavar='MEMORY_MB',
        help='Upper bound memory limit for fMRIPrep processes',
    )
    g_perfm.add_argument(
        '--low-mem',
        action='store_true',
        help='Attempt to reduce memory usage (will increase disk usage in working directory)',
    )
    g_perfm.add_argument(
        '--use-plugin',
        '--nipype-plugin-file',
        action='store',
        metavar='FILE',
        type=IsFile,
        help='Nipype plugin configuration file',
    )
    g_perfm.add_argument(
        '--sloppy',
        action='store_true',
        default=False,
        help='Use low-quality tools for speed - TESTING ONLY',
    )

    g_subset = parser.add_argument_group('Options for performing only a subset of the workflow')
    g_subset.add_argument('--anat-only', action='store_true', help='Run anatomical workflows only')
    g_subset.add_argument(
        '--level',
        action='store',
        default='full',
        choices=['minimal', 'resampling', 'full'],
        help="Processing level; may be 'minimal' (nothing that can be recomputed), "
        "'resampling' (recomputable targets that aid in resampling) "
        "or 'full' (all target outputs).",
    )
    g_subset.add_argument(
        '--boilerplate-only',
        '--boilerplate_only',
        action='store_true',
        default=False,
        help='Generate boilerplate only',
    )
    g_subset.add_argument(
        '--reports-only',
        action='store_true',
        default=False,
        help="Only generate reports, don't run workflows. This will only rerun report "
        'aggregation, not reportlet generation for specific nodes.',
    )

    g_conf = parser.add_argument_group('Workflow configuration')
    g_conf.add_argument(
        '--ignore',
        required=False,
        action='store',
        nargs='+',
        default=[],
        choices=['fieldmaps', 'slicetiming', 'sbref', 't2w', 'flair', 'fmap-jacobian'],
        help='Ignore selected aspects of the input dataset to disable corresponding '
        'parts of the workflow (a space delimited list)',
    )
    g_conf.add_argument(
        '--force',
        required=False,
        action='store',
        nargs='+',
        default=[],
        choices=['bbr', 'no-bbr', 'syn-sdc', 'fmap-jacobian'],
        help='Force selected processing choices, overriding automatic selections '
        '(a space delimited list).\n'
        ' * [no-]bbr: Use/disable boundary-based registration for BOLD-to-T1w coregistration\n'
        '             (No goodness-of-fit checks)\n'
        ' * syn-sdc: Calculate SyN-SDC correction *in addition* to other fieldmaps\n',
    )
    g_conf.add_argument(
        '--output-spaces',
        nargs='*',
        action=OutputReferencesAction,
        help=f"""\
Standard and non-standard spaces to resample anatomical and functional images to. \
Standard spaces may be specified by the form \
``<SPACE>[:cohort-<label>][:res-<resolution>][...]``, where ``<SPACE>`` is \
a keyword designating a spatial reference, and may be followed by optional, \
colon-separated parameters. \
Non-standard spaces imply specific orientations and sampling grids. \
Important to note, the ``res-*`` modifier does not define the resolution used for \
the spatial normalization. To generate no BOLD outputs, use this option without specifying \
any spatial references. For further details, please check out \
https://fmriprep.readthedocs.io/en/{currentv.base_version if is_release else 'latest'}/spaces.html""",
    )
    g_conf.add_argument(
        '--longitudinal',
        action=DeprecatedAction,
        help='Deprecated - use `--subject-anatomical-reference unbiased` instead',
    )
    g_conf.add_argument(
        '--bold2anat-init',
        choices=['auto', 't1w', 't2w', 'header'],
        default='auto',
        help='Method of initial BOLD to anatomical coregistration. If `auto`, a T2w image is used '
        'if available, otherwise the T1w image. `t1w` forces use of the T1w, `t2w` forces use of '
        'the T2w, and `header` uses the BOLD header information without an initial registration.',
    )
    g_conf.add_argument(
        '--bold2anat-dof',
        action='store',
        default=6,
        choices=[6, 9, 12],
        type=int,
        help='Degrees of freedom when registering BOLD to anatomical images. '
        '6 degrees (rotation and translation) are used by default.',
    )
    g_conf.add_argument(
        '--force-bbr',
        action=DeprecatedAction,
        help='Deprecated - use `--force bbr` instead.',
    )
    g_conf.add_argument(
        '--force-no-bbr',
        action=DeprecatedAction,
        help='Deprecated - use `--force no-bbr` instead.',
    )
    g_conf.add_argument(
        '--slice-time-ref',
        required=False,
        action='store',
        default=0.5,
        type=SliceTimeRef,
        help='The time of the reference slice to correct BOLD values to, as a fraction '
        'acquisition time. 0 indicates the start, 0.5 the midpoint, and 1 the end '
        'of acquisition. The alias `start` corresponds to 0, and `middle` to 0.5. '
        'The default value is 0.5.',
    )
    g_conf.add_argument(
        '--dummy-scans',
        required=False,
        action='store',
        default=None,
        type=int,
        help='Number of nonsteady-state volumes. Overrides automatic detection.',
    )
    g_conf.add_argument(
        '--fallback-total-readout-time',
        required=False,
        action='store',
        default=None,
        type=FallbackTRT,
        help='Fallback value for Total Readout Time (TRT) calculation. '
        'May be a number or "estimated".',
    )
    g_conf.add_argument(
        '--random-seed',
        dest='_random_seed',
        action='store',
        type=int,
        default=None,
        help='Initialize the random seed for the workflow',
    )
    g_conf.add_argument(
        '--me-t2s-fit-method',
        action='store',
        default='curvefit',
        choices=['curvefit', 'loglin'],
        help=(
            'The method by which to estimate T2* and S0 for multi-echo data. '
            "'curvefit' uses nonlinear regression. "
            "It is more memory intensive, but also may be more accurate, than 'loglin'. "
            "'loglin' uses log-linear regression. "
            'It is faster and less memory intensive, but may be less accurate.'
        ),
    )

    g_outputs = parser.add_argument_group('Options for modulating outputs')
    g_outputs.add_argument(
        '--output-layout',
        action='store',
        default='bids',
        choices=('bids', 'legacy'),
        help='Organization of outputs. "bids" (default) places fMRIPrep derivatives '
        'directly in the output directory, and defaults to placing FreeSurfer '
        'derivatives in <output-dir>/sourcedata/freesurfer. "legacy" creates '
        'derivative datasets as subdirectories of outputs.',
    )
    g_outputs.add_argument(
        '--me-output-echos',
        action='store_true',
        default=False,
        help='Output individual echo time series with slice, motion and susceptibility '
        'correction. Useful for further Tedana processing post-fMRIPrep.',
    )
    g_outputs.add_argument(
        '--aggregate-session-reports',
        dest='aggr_ses_reports',
        action='store',
        type=PositiveInt,
        default=4,
        help="Maximum number of sessions aggregated in one subject's visual report. "
        'If exceeded, visual reports are split by session.',
    )
    g_outputs.add_argument(
        '--medial-surface-nan',
        required=False,
        action='store_true',
        default=False,
        help='Replace medial wall values with NaNs on functional GIFTI files. Only '
        'performed for GIFTI files mapped to a freesurfer subject (fsaverage or fsnative).',
    )
    g_conf.add_argument(
        '--project-goodvoxels',
        action='store_true',
        default=False,
        help='Exclude voxels whose timeseries have locally high coefficient of variation '
        'from surface resampling. Only performed for GIFTI files mapped to a freesurfer subject '
        '(fsaverage or fsnative).',
    )
    g_outputs.add_argument(
        '--md-only-boilerplate',
        action='store_true',
        default=False,
        help='Skip generation of HTML and LaTeX formatted citation with pandoc',
    )
    g_outputs.add_argument(
        '--cifti-output',
        nargs='?',
        const='91k',
        default=False,
        choices=('91k', '170k'),
        type=str,
        help='Output preprocessed BOLD as a CIFTI dense timeseries. '
        'Optionally, the number of grayordinate can be specified '
        '(default is 91k, which equates to 2mm resolution)',
    )
    g_outputs.add_argument(
        '--msm',
        action=BooleanOptionalAction,
        default=True,
        dest='run_msmsulc',
        help='Enable or disable Multimodal Surface Matching surface registration.',
    )

    g_confounds = parser.add_argument_group('Options relating to confounds')
    g_confounds.add_argument(
        '--return-all-components',
        dest='regressors_all_comps',
        required=False,
        action='store_true',
        default=False,
        help='Include all components estimated in CompCor decomposition in the confounds '
        'file instead of only the components sufficient to explain 50 percent of '
        'BOLD variance in each CompCor mask',
    )
    g_confounds.add_argument(
        '--fd-spike-threshold',
        dest='regressors_fd_th',
        required=False,
        action='store',
        default=0.5,
        type=float,
        help='Threshold for flagging a frame as an outlier on the basis of framewise displacement',
    )
    g_confounds.add_argument(
        '--dvars-spike-threshold',
        dest='regressors_dvars_th',
        required=False,
        action='store',
        default=1.5,
        type=float,
        help='Threshold for flagging a frame as an outlier on the basis of standardised DVARS',
    )

    # ANTs options
    g_ants = parser.add_argument_group('Specific options for ANTs registrations')
    g_ants.add_argument(
        '--skull-strip-template',
        default='OASIS30ANTs',
        type=Reference.from_string,
        help='Select a template for skull-stripping with antsBrainExtraction '
        '(OASIS30ANTs, by default)',
    )
    g_ants.add_argument(
        '--skull-strip-fixed-seed',
        action='store_true',
        help='Do not use a random seed for skull-stripping - will ensure '
        'run-to-run replicability when used with --omp-nthreads 1 and '
        'matching --random-seed <int>',
    )
    g_ants.add_argument(
        '--skull-strip-t1w',
        action='store',
        choices=('auto', 'skip', 'force'),
        default='force',
        help="Perform T1-weighted skull stripping ('force' ensures skull "
        "stripping, 'skip' ignores skull stripping, and 'auto' applies brain extraction "
        'based on the outcome of a heuristic to check whether the brain is already masked).',
    )

    # Fieldmap options
    g_fmap = parser.add_argument_group('Specific options for handling fieldmaps')
    g_fmap.add_argument(
        '--fmap-bspline',
        action='store_true',
        default=False,
        help='Fit a B-Spline field using least-squares (experimental)',
    )
    g_fmap.add_argument(
        '--fmap-no-demean',
        action='store_false',
        default=True,
        help='Do not remove median (within mask) from fieldmap',
    )

    # SyN-unwarp options
    g_syn = parser.add_argument_group('Specific options for SyN distortion correction')
    g_syn.add_argument(
        '--use-syn-sdc',
        nargs='?',
        choices=['warn', 'error'],
        action='store',
        const='error',
        default=False,
        help='Use fieldmap-less distortion correction based on anatomical image; '
        'if unable, error (default) or warn based on optional argument.',
    )
    g_syn.add_argument(
        '--force-syn',
        action=DeprecatedAction,
        default=False,
        help='Deprecated - use `--force syn-sdc` instead.',
    )

    # FreeSurfer options
    g_fs = parser.add_argument_group('Specific options for FreeSurfer preprocessing')
    g_fs.add_argument(
        '--fs-license-file',
        metavar='FILE',
        type=IsFile,
        help='Path to FreeSurfer license key file. Get it (for free) by registering'
        ' at https://surfer.nmr.mgh.harvard.edu/registration.html',
    )
    g_fs.add_argument(
        '--fs-subjects-dir',
        metavar='PATH',
        type=Path,
        help='Path to existing FreeSurfer subjects directory to reuse. '
        '(default: OUTPUT_DIR/freesurfer)',
    )
    g_fs.add_argument(
        '--submm-recon',
        action=BooleanOptionalAction,
        default=True,
        dest='hires',
        help='Enable or disable sub-millimeter (hi-res) reconstruction.',
    )
    g_fs.add_argument(
        '--fs-no-reconall',
        action='store_false',
        dest='run_reconall',
        help='Disable FreeSurfer surface preprocessing.',
    )
    g_fs.add_argument(
        '--fs-no-resume',
        action='store_true',
        dest='fs_no_resume',
        help='EXPERT: Import pre-computed FreeSurfer reconstruction without resuming. '
        'The user is responsible for ensuring that all necessary files are present.',
    )

    g_carbon = parser.add_argument_group('Options for carbon usage tracking')
    g_carbon.add_argument(
        '--track-carbon',
        default=False,
        action='store_true',
        help='Tracks power draws using CodeCarbon package',
    )
    g_carbon.add_argument(
        '--country-code',
        action='store',
        default='CAN',
        type=str,
        help='Country ISO code used by carbon trackers',
    )

    g_other = parser.add_argument_group('Other options')
    g_other.add_argument('--version', action='version', version=verstr)
    g_other.add_argument(
        '-v',
        '--verbose',
        dest='verbose_count',
        action='count',
        default=0,
        help='Increases log verbosity for each occurrence, debug level is -vvv',
    )
    g_other.add_argument(
        '-w',
        '--work-dir',
        action='store',
        type=Path,
        help='Path where intermediate results should be stored',
    )
    g_other.add_argument(
        '--clean-workdir',
        action='store_true',
        default=False,
        help='Clears working directory of contents. Use of this flag is not '
        'recommended when running concurrent processes of fMRIPrep.',
    )
    g_other.add_argument(
        '--resource-monitor',
        action='store_true',
        default=False,
        help="Enable Nipype's resource monitoring to keep track of memory and CPU usage",
    )
    g_other.add_argument(
        '--config-file',
        action='store',
        metavar='FILE',
        help='Use pre-generated configuration file. Values in file will be overridden '
        'by command-line arguments.',
    )
    g_other.add_argument(
        '--write-graph',
        action='store_true',
        default=False,
        help='Write workflow graph.',
    )
    g_other.add_argument(
        '--stop-on-first-crash',
        action='store_true',
        default=False,
        help='Force stopping on first crash, even if a work directory was specified.',
    )
    g_other.add_argument(
        '--notrack',
        action='store_true',
        default=False,
        help='Opt-out of sending tracking information of this run to '
        'the FMRIPREP developers. This information helps to '
        'improve FMRIPREP and provides an indicator of real '
        'world usage crucial for obtaining funding.',
    )
    g_other.add_argument(
        '--debug',
        action='store',
        nargs='+',
        choices=config.DEBUG_MODES + ('all',),
        help="Debug mode(s) to enable. 'all' is alias for all available modes.",
    )

    latest = check_latest()
    if latest is not None and currentv < latest:
        print(
            f"""\
You are using fMRIPrep-{currentv}, and a newer version of fMRIPrep is available: {latest}.
Please check out our documentation about how and when to upgrade:
https://fmriprep.readthedocs.io/en/latest/faq.html#upgrading""",
            file=sys.stderr,
        )

    _blist = is_flagged()
    if _blist[0]:
        _reason = _blist[1] or 'unknown'
        print(
            f"""\
WARNING: Version {config.environment.version} of fMRIPrep (current) has been FLAGGED
(reason: {_reason}).
That means some severe flaw was found in it and we strongly
discourage its usage.""",
            file=sys.stderr,
        )

    return parser


def parse_args(args=None, namespace=None):
    """Parse args and run further checks on the command line."""
    import logging

    from niworkflows.utils.bids import collect_participants
    from niworkflows.utils.spaces import Reference, SpatialReferences

    parser = _build_parser()
    opts = parser.parse_args(args, namespace)

    if opts.config_file:
        skip = {} if opts.reports_only else {'execution': ('run_uuid',)}
        config.load(opts.config_file, skip=skip, init=False)
        config.loggers.cli.info(f'Loaded previous configuration file {opts.config_file}')

    if opts.longitudinal:
        opts.subject_anatomical_reference = 'unbiased'
        msg = (
            'The `--longitudinal` flag is deprecated - use '
            '`--subject-anatomical-reference unbiased` instead.'
        )
        config.loggers.cli.warning(msg)

    config.execution.log_level = int(max(25 - 5 * opts.verbose_count, logging.DEBUG))
    config.from_dict(vars(opts), init=['nipype'])

    if config.execution.work_dir is None:
        config.execution.work_dir = Path('work').absolute()

    # Consistency checks
    force_set = set(config.workflow.force)
    ignore_set = set(config.workflow.ignore)
    if {'bbr', 'no-bbr'} <= force_set:
        msg = (
            'Cannot force and disable boundary-based registration at the same time. '
            'Remove `bbr` or `no-bbr` from the `--force` options.'
        )
        raise ValueError(msg)
    if 'fmap-jacobian' in force_set & ignore_set:
        msg = (
            'Cannot force and ignore fieldmap Jacobian correction. '
            'Remove `fmap-jacobian` from either the `--force` or the `--ignore` option.'
        )
        raise ValueError(msg)

    if not config.execution.notrack:
        import importlib.util

        if importlib.util.find_spec('sentry_sdk') is None:
            config.execution.notrack = True
            config.loggers.cli.warning('Telemetry disabled because sentry_sdk is not installed.')
        else:
            config.loggers.cli.info(
                'Telemetry system to collect crashes and errors is enabled '
                '- thanks for your feedback!. Use option ``--notrack`` to opt out.'
            )

    # Initialize --output-spaces if not defined
    if config.execution.output_spaces is None:
        config.execution.output_spaces = SpatialReferences(
            [Reference('MNI152NLin2009cAsym', {'res': 'native'})]
        )

    # Retrieve logging level
    build_log = config.loggers.cli

    # Load base plugin_settings from file if --use-plugin
    if opts.use_plugin is not None:
        import yaml

        with open(opts.use_plugin) as f:
            plugin_settings = yaml.safe_load(f)
        _plugin = plugin_settings.get('plugin')
        if _plugin:
            config.nipype.plugin = _plugin
            config.nipype.plugin_args = plugin_settings.get('plugin_args', {})
            config.nipype.nprocs = opts.nprocs or config.nipype.plugin_args.get(
                'n_procs', config.nipype.nprocs
            )

    # Resource management options
    # Note that we're making strong assumptions about valid plugin args
    # This may need to be revisited if people try to use batch plugins
    if 1 < config.nipype.nprocs < config.nipype.omp_nthreads:
        build_log.warning(
            f'Per-process threads (--omp-nthreads={config.nipype.omp_nthreads}) exceed '
            f'total threads (--nthreads/--n_cpus={config.nipype.nprocs})'
        )

    # Inform the user about the risk of using brain-extracted images
    if config.workflow.skull_strip_t1w == 'auto':
        build_log.warning(
            """\
Option ``--skull-strip-t1w`` was set to 'auto'. A heuristic will be \
applied to determine whether the input T1w image(s) have already been skull-stripped.
If that were the case, brain extraction and INU correction will be skipped for those T1w \
inputs. Please, BEWARE OF THE RISKS TO THE CONSISTENCY of results when using varying \
processing workflows across participants. To determine whether a participant has been run \
through the shortcut pipeline (meaning, brain extraction was skipped), please check the \
citation boilerplate. When reporting results with varying pipelines, please make sure you \
mention this particular variant of fMRIPrep listing the participants for which it was \
applied."""
        )

    bids_dir = config.execution.bids_dir
    output_dir = config.execution.output_dir
    work_dir = config.execution.work_dir
    version = config.environment.version
    output_layout = config.execution.output_layout

    if config.execution.fs_subjects_dir is None:
        if output_layout == 'bids':
            config.execution.fs_subjects_dir = output_dir / 'sourcedata' / 'freesurfer'
        elif output_layout == 'legacy':
            config.execution.fs_subjects_dir = output_dir / 'freesurfer'
    if config.execution.fmriprep_dir is None:
        if output_layout == 'bids':
            config.execution.fmriprep_dir = output_dir
        elif output_layout == 'legacy':
            config.execution.fmriprep_dir = output_dir / 'fmriprep'

    # Wipe out existing work_dir
    if opts.clean_workdir and work_dir.exists():
        from niworkflows.utils.misc import clean_directory

        build_log.info(f'Clearing previous fMRIPrep working directory: {work_dir}')
        if not clean_directory(work_dir):
            build_log.warning(f'Could not clear all contents of working directory: {work_dir}')

    # Update the config with an empty dict to trigger initialization of all config
    # sections (we used `init=False` above).
    # This must be done after cleaning the work directory, or we could delete an
    # open SQLite database
    config.from_dict({})

    # Ensure input and output folders are not the same
    if output_dir == bids_dir:
        ver = version.split('+')[0]
        parser.error(
            'The selected output folder is the same as the input BIDS folder. '
            f'Please modify the output path (suggestion: {bids_dir / "derivatives" / f"fmriprep-{ver}"}).'
        )

    if bids_dir in work_dir.parents:
        parser.error(
            'The selected working directory is a subdirectory of the input BIDS folder. '
            'Please modify the output path.'
        )

    # Validate inputs
    if not opts.skip_bids_validation:
        from ..utils.bids import validate_input_dir

        build_log.info(
            'Making sure the input data is BIDS compliant (warnings can be ignored in most cases).'
        )
        validate_input_dir(
            config.environment.exec_env,
            opts.bids_dir,
            opts.participant_label,
            need_T1w=not config.execution.derivatives,
        )

    # Setup directories
    config.execution.log_dir = config.execution.fmriprep_dir / 'logs'
    # Check and create output and working directories
    config.execution.log_dir.mkdir(exist_ok=True, parents=True)
    work_dir.mkdir(exist_ok=True, parents=True)

    # Force initialization of the BIDSLayout
    config.loggers.cli.debug('Initializing BIDS Layout')
    config.execution.init()

<<<<<<< HEAD
    # Please note this is the input folder's dataset_description.json
    dset_desc_path = config.execution.bids_dir / 'dataset_description.json'
    if dset_desc_path.exists():
        from hashlib import sha256

        desc_content = dset_desc_path.read_bytes()
        config.execution.bids_description_hash = sha256(desc_content).hexdigest()

    # First check that bids_dir looks like a BIDS folder
    subject_list = collect_participants(
        config.execution.layout, participant_label=config.execution.participant_label
    )
    if config.execution.participant_label is None:
        config.execution.participant_label = subject_list

    session_list = config.execution.session_label or []
    subject_session_list = create_processing_groups(
        config.execution.layout,
        subject_list,
        session_list,
        config.workflow.subject_anatomical_reference,
    )
    config.execution.processing_groups = subject_session_list
    config.execution.participant_label = sorted(subject_list)
    config.workflow.skull_strip_template = config.workflow.skull_strip_template[0]


def create_processing_groups(
    layout: 'BIDSLayout',
    subject_list: list,
    session_list: list | str | None,
    subject_anatomical_reference: str,
) -> list[tuple[str]]:
    """Generate a list of subject-session pairs to be processed."""
    from bids.layout import Query

    subject_session_list = []

    for subject in subject_list:
        sessions = (
            layout.get_sessions(
                scope='raw',
                subject=subject,
                session=session_list or Query.OPTIONAL,
            )
            or None
=======
    participant_label = set(config.execution.participant_label)
    missing_subjects = participant_label - set(all_subjects)
    if missing_subjects:
        parser.error(
            f'One or more participant labels were not found in the BIDS directory: {", ".join(missing_subjects)}.'
>>>>>>> 7fbfb0a8
        )

        if subject_anatomical_reference == 'sessionwise':
            if sessions is None:
                config.loggers.cli.warning(
                    '`--subject-anatomical-reference sessionwise` was requested, but no sessions '
                    f'found for subject {subject}... treating as single-session.'
                )
                subject_session_list.append((subject, None))
            else:
                subject_session_list.extend((subject, session) for session in sessions)
        else:
            subject_session_list.append((subject, sessions))

    return subject_session_list<|MERGE_RESOLUTION|>--- conflicted
+++ resolved
@@ -957,7 +957,6 @@
     config.loggers.cli.debug('Initializing BIDS Layout')
     config.execution.init()
 
-<<<<<<< HEAD
     # Please note this is the input folder's dataset_description.json
     dset_desc_path = config.execution.bids_dir / 'dataset_description.json'
     if dset_desc_path.exists():
@@ -1004,13 +1003,6 @@
                 session=session_list or Query.OPTIONAL,
             )
             or None
-=======
-    participant_label = set(config.execution.participant_label)
-    missing_subjects = participant_label - set(all_subjects)
-    if missing_subjects:
-        parser.error(
-            f'One or more participant labels were not found in the BIDS directory: {", ".join(missing_subjects)}.'
->>>>>>> 7fbfb0a8
         )
 
         if subject_anatomical_reference == 'sessionwise':
